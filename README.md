--- conflicted
+++ resolved
@@ -1,9 +1,5 @@
-<<<<<<< HEAD
-# detect-file-type
-=======
 # detect-file-type
 
 > Detect file type by signatures
 
-[Документация на русском](README_RU.md)
->>>>>>> bcb54cde
+[Документация на русском](README_RU.md)